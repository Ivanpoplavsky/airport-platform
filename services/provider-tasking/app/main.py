from fastapi import FastAPI, Depends, Query, HTTPException
from sqlalchemy.ext.asyncio import AsyncSession
from uuid import UUID
from typing import List

from .db import SessionLocal, init_db
from . import service
from .service import InvalidStatusTransition
from .models import TaskStatus
from .schemas import TaskCreate, TaskOut, ScanPayload, FailPayload

app = FastAPI(title="Provider Tasking", version="0.1.0")

async def get_db():
    async with SessionLocal() as session:
        yield session

@app.on_event("startup")
async def on_startup():
    await init_db()

@app.get("/health")
async def health():
    return {"status": "ok"}

# Список задач для сотрудника
@app.get("/tasks", response_model=List[TaskOut])
async def get_tasks(status: List[TaskStatus] = Query(default=[]), db: AsyncSession = Depends(get_db)):
    tasks = await service.list_tasks(db, statuses=status or None)
    return tasks

def _handle_transition_error(exc: InvalidStatusTransition) -> HTTPException:
    """Convert service transition errors into HTTP conflict responses."""

    return HTTPException(status_code=409, detail=str(exc))


async def _change_status(
    db: AsyncSession,
    task_id: UUID,
    new_status: TaskStatus,
    event: str,
    payload: dict | None = None,
) -> TaskOut:
    try:
        return await service.set_status(db, task_id, new_status, event, payload)
    except InvalidStatusTransition as exc:
        raise _handle_transition_error(exc) from exc


# Создать задачу (для демонстрации/seed)
@app.post("/tasks", response_model=TaskOut, status_code=201)
async def create_task(payload: TaskCreate, db: AsyncSession = Depends(get_db)):
    t = await service.create_task(db, payload)
    return t


@app.post("/tasks/{task_id}/accept", response_model=TaskOut)
async def accept_task(task_id: UUID, db: AsyncSession = Depends(get_db)):
    return await _change_status(db, task_id, TaskStatus.assigned, "ACCEPTED")


@app.post("/tasks/{task_id}/start", response_model=TaskOut)
async def start_task(task_id: UUID, db: AsyncSession = Depends(get_db)):
    return await _change_status(db, task_id, TaskStatus.in_progress, "STARTED")


@app.post("/tasks/{task_id}/scan", response_model=TaskOut)
async def scan_qr(task_id: UUID, payload: ScanPayload, db: AsyncSession = Depends(get_db)):
<<<<<<< HEAD
    return await _change_status(
        db,
        task_id,
        TaskStatus.in_progress,
        "SCANNED",
        payload.model_dump(mode="json"),
    )
=======
    payload_data = payload.model_dump()

    return await _change_status(db, task_id, TaskStatus.in_progress, "SCANNED", payload_data)
>>>>>>> cec66079


@app.post("/tasks/{task_id}/complete", response_model=TaskOut)
async def complete_task(task_id: UUID, db: AsyncSession = Depends(get_db)):
    return await _change_status(db, task_id, TaskStatus.done, "COMPLETED")


@app.post("/tasks/{task_id}/fail", response_model=TaskOut)
async def fail_task(task_id: UUID, payload: FailPayload, db: AsyncSession = Depends(get_db)):
<<<<<<< HEAD
    return await _change_status(
        db,
        task_id,
        TaskStatus.failed,
        "FAILED",
        payload.model_dump(mode="json"),
    )
=======
    payload_data = payload.model_dump()

    return await _change_status(db, task_id, TaskStatus.failed, "FAILED", payload_data)
>>>>>>> cec66079
<|MERGE_RESOLUTION|>--- conflicted
+++ resolved
@@ -67,19 +67,8 @@
 
 @app.post("/tasks/{task_id}/scan", response_model=TaskOut)
 async def scan_qr(task_id: UUID, payload: ScanPayload, db: AsyncSession = Depends(get_db)):
-<<<<<<< HEAD
-    return await _change_status(
-        db,
-        task_id,
-        TaskStatus.in_progress,
-        "SCANNED",
-        payload.model_dump(mode="json"),
-    )
-=======
-    payload_data = payload.model_dump()
-
+    payload_data = payload.model_dump(mode="json")
     return await _change_status(db, task_id, TaskStatus.in_progress, "SCANNED", payload_data)
->>>>>>> cec66079
 
 
 @app.post("/tasks/{task_id}/complete", response_model=TaskOut)
@@ -89,16 +78,5 @@
 
 @app.post("/tasks/{task_id}/fail", response_model=TaskOut)
 async def fail_task(task_id: UUID, payload: FailPayload, db: AsyncSession = Depends(get_db)):
-<<<<<<< HEAD
-    return await _change_status(
-        db,
-        task_id,
-        TaskStatus.failed,
-        "FAILED",
-        payload.model_dump(mode="json"),
-    )
-=======
-    payload_data = payload.model_dump()
-
-    return await _change_status(db, task_id, TaskStatus.failed, "FAILED", payload_data)
->>>>>>> cec66079
+    payload_data = payload.model_dump(mode="json")
+    return await _change_status(db, task_id, TaskStatus.failed, "FAILED", payload_data)