from fastapi import FastAPI, Depends, Query, HTTPException
from sqlalchemy.ext.asyncio import AsyncSession
from uuid import UUID
from typing import List

from .db import SessionLocal, init_db
from . import service
from .service import InvalidStatusTransition
from .models import TaskStatus
from .schemas import TaskCreate, TaskOut, ScanPayload, FailPayload

app = FastAPI(title="Provider Tasking", version="0.1.0")

async def get_db():
    async with SessionLocal() as session:
        yield session

@app.on_event("startup")
async def on_startup():
    await init_db()

@app.get("/health")
async def health():
    return {"status": "ok"}

# Список задач для сотрудника
@app.get("/tasks", response_model=List[TaskOut])
async def get_tasks(status: List[TaskStatus] = Query(default=[]), db: AsyncSession = Depends(get_db)):
    tasks = await service.list_tasks(db, statuses=status or None)
    return tasks

def _handle_transition_error(exc: InvalidStatusTransition) -> HTTPException:
<<<<<<< HEAD
    """Convert a failed transition into a conflict response."""
=======
    """Convert service transition errors into HTTP conflict responses."""
>>>>>>> 7a56f288

    return HTTPException(status_code=409, detail=str(exc))


async def _change_status(
    db: AsyncSession,
    task_id: UUID,
    new_status: TaskStatus,
    event: str,
    payload: dict | None = None,
) -> TaskOut:
    try:
        return await service.set_status(db, task_id, new_status, event, payload)
    except InvalidStatusTransition as exc:
        raise _handle_transition_error(exc) from exc


# Создать задачу (для демонстрации/seed)
@app.post("/tasks", response_model=TaskOut, status_code=201)
async def create_task(payload: TaskCreate, db: AsyncSession = Depends(get_db)):
    t = await service.create_task(db, payload)
    return t


@app.post("/tasks/{task_id}/accept", response_model=TaskOut)
async def accept_task(task_id: UUID, db: AsyncSession = Depends(get_db)):
    return await _change_status(db, task_id, TaskStatus.assigned, "ACCEPTED")


@app.post("/tasks/{task_id}/start", response_model=TaskOut)
async def start_task(task_id: UUID, db: AsyncSession = Depends(get_db)):
    return await _change_status(db, task_id, TaskStatus.in_progress, "STARTED")


@app.post("/tasks/{task_id}/scan", response_model=TaskOut)
async def scan_qr(task_id: UUID, payload: ScanPayload, db: AsyncSession = Depends(get_db)):
    payload_data = payload.model_dump()

    return await _change_status(db, task_id, TaskStatus.in_progress, "SCANNED", payload_data)


@app.post("/tasks/{task_id}/complete", response_model=TaskOut)
async def complete_task(task_id: UUID, db: AsyncSession = Depends(get_db)):
    return await _change_status(db, task_id, TaskStatus.done, "COMPLETED")


@app.post("/tasks/{task_id}/fail", response_model=TaskOut)
async def fail_task(task_id: UUID, payload: FailPayload, db: AsyncSession = Depends(get_db)):
    payload_data = payload.model_dump()

    return await _change_status(db, task_id, TaskStatus.failed, "FAILED", payload_data)<|MERGE_RESOLUTION|>--- conflicted
+++ resolved
@@ -30,11 +30,7 @@
     return tasks
 
 def _handle_transition_error(exc: InvalidStatusTransition) -> HTTPException:
-<<<<<<< HEAD
-    """Convert a failed transition into a conflict response."""
-=======
     """Convert service transition errors into HTTP conflict responses."""
->>>>>>> 7a56f288
 
     return HTTPException(status_code=409, detail=str(exc))
 
